import sys, os, time, asyncio
import discord, pygame, numpy
from typing import Union
os.environ["SDL_VIDEODRIVER"] = "dummy"
pygame.init()
dummy = pygame.display.set_mode((69, 69))

import commands, util

bot = discord.Client()
prefix = 'pg!'

# PGC Admin, PGC Moderator, PGC Wizards, NXT Devistrator, NXT Moderator
admin_roles = set((772521884373614603, 772508687256125440, 772849669591400501, 757845292526731274, 757845497795838004))

# PGC Specialties, PGC Helpfulies, NXT Developer, NXT Contributor
priv_roles = set((774473681325785098, 778205389942030377, 757845720819826718, 757846873930203218))

# AvaxarXapaxa, BaconInvader, MegaJC, Neuxbane
admin_users = set((414330602930700288, 265154376409153537, 444116866944991236, 590160104871952387))

# PGC pygame beginner, PGC pygame regular, PGC pygame pro, PGC pygame contributor
competence_roles = set((772536799926157312, 772536976262823947, 772536976262823947, 772537033078997002))

# PGC (Pygame Community Server), NXT (Neaxture)
allowed_servers = set((772505616680878080, 757729636045160618))


@bot.event
async def on_ready():
	print('PygameBot ready!\nThe bot is in:')
	for server in bot.guilds:
		if server.id not in allowed_servers:
			await server.leave()
			continue
		print('-', server.name)
		for ch in server.channels:
			print('  +', ch.name)

	while True:
		await bot.change_presence(activity=discord.Activity(type=discord.ActivityType.watching, name="discord.io/pygame_community"))
		await asyncio.sleep(2.5)
		await bot.change_presence(activity=discord.Activity(type=discord.ActivityType.playing, name="in discord.io/pygame_community"))
		await asyncio.sleep(2.5)


@bot.event
async def on_message(msg: discord.Message):
	if msg.author.bot:
		return

	if type(msg.channel) == discord.DMChannel:
		await msg.channel.send('Please do commands at the server!')
		return

	if msg.content.startswith(prefix):
		is_admin = False
		is_priv = False
		for role in msg.author.roles:
			if role.id in admin_roles:
				is_admin = True
			elif role.id in priv_roles:
				is_priv = True
		try:
			if is_admin or (msg.author.id in admin_users):
				await commands.admin_command(msg, util.split(msg.content[len(prefix):]), prefix)
			else:
				await commands.user_command(msg, util.split(msg.content[len(prefix):]), prefix, is_priv, False)
		except discord.errors.Forbidden:
			pass

	if msg.channel.guild.id == 772505616680878080: # In the pygame community discord server
		has_a_competence_role = False
		for role in msg.author.roles:
			if role.id in competence_roles:
				has_a_competence_role = True

<<<<<<< HEAD
		if not has_a_competence_role and msg.channel.id in [772507303781859348, 772507287734321162, 772816508015083552]: # PGC #pygame, #python, #beginners-help   [SLOW]
=======
		if not has_a_competence_role and msg.channel.id in [772507303781859348, 772816508015083552]: # PGC #pygame, #beginners-help
<<<<<<< HEAD
>>>>>>> 30eb2a8448c969a1b5beb863623f8aa17b8df9d0
			await util.sendEmbed(msg.channel, 'What are you?', 'Are you a beginner, intermediate, pro, or a contributor in pygame? Please choose in <#772535163195228200>')
=======
			mg = await util.sendEmbed(msg.channel, 'What are you?', 'Are you a beginner, intermediate, pro, or a contributor in pygame? Please choose in <#772535163195228200>')
			await asyncio.sleep(5)
			await mg.delete()
>>>>>>> 9c81b9ba


with open('token.txt') as token:
	bot.run(token.read())<|MERGE_RESOLUTION|>--- conflicted
+++ resolved
@@ -23,7 +23,7 @@
 competence_roles = set((772536799926157312, 772536976262823947, 772536976262823947, 772537033078997002))
 
 # PGC (Pygame Community Server), NXT (Neaxture)
-allowed_servers = set((772505616680878080, 757729636045160618))
+allowed_servers = set((y772505616680878080, 757729636045160618))
 
 
 @bot.event
@@ -75,18 +75,8 @@
 			if role.id in competence_roles:
 				has_a_competence_role = True
 
-<<<<<<< HEAD
-		if not has_a_competence_role and msg.channel.id in [772507303781859348, 772507287734321162, 772816508015083552]: # PGC #pygame, #python, #beginners-help   [SLOW]
-=======
 		if not has_a_competence_role and msg.channel.id in [772507303781859348, 772816508015083552]: # PGC #pygame, #beginners-help
-<<<<<<< HEAD
->>>>>>> 30eb2a8448c969a1b5beb863623f8aa17b8df9d0
 			await util.sendEmbed(msg.channel, 'What are you?', 'Are you a beginner, intermediate, pro, or a contributor in pygame? Please choose in <#772535163195228200>')
-=======
-			mg = await util.sendEmbed(msg.channel, 'What are you?', 'Are you a beginner, intermediate, pro, or a contributor in pygame? Please choose in <#772535163195228200>')
-			await asyncio.sleep(5)
-			await mg.delete()
->>>>>>> 9c81b9ba
 
 
 with open('token.txt') as token:
