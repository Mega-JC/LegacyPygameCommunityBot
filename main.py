import asyncio
import os
import random

import discord
import pygame

from pgbot import commands, common, emotion, util


@common.bot.event
async def on_ready():
    """
    Startup routines when the bot starts
    """
    print("The PygameCommunityBot is now online!")
    print("The bot is present in these server(s):")
    for server in common.bot.guilds:
        print("-", server.name)
        for channel in server.channels:
            print(" +", channel.name)
            if channel.id == common.LOG_CHANNEL_ID:
                common.log_channel = channel
            if channel.id == common.ARRIVALS_CHANNEL_ID:
                common.arrivals_channel = channel
            if channel.id == common.GUIDE_CHANNEL_ID:
                common.guide_channel = channel
            if channel.id == common.ROLES_CHANNEL_ID:
                common.roles_channel = channel
            if channel.id == common.ENTRIES_DISCUSSION_CHANNEL_ID:
                common.entries_discussion_channel = channel
            for key, value in common.ENTRY_CHANNEL_IDS.items():
                if channel.id == value:
                    common.entry_channels[key] = channel

    while True:
        await common.bot.change_presence(
            activity=discord.Activity(
                type=discord.ActivityType.watching,
                name="discord.io/pygame_community"
            )
        )
        await asyncio.sleep(2.5)
        await common.bot.change_presence(
            activity=discord.Activity(
                type=discord.ActivityType.playing,
                name="in discord.io/pygame_community"
            )
        )
        await asyncio.sleep(2.5)


@common.bot.event
async def on_member_join(member: discord.Member):
    """
    This function handles the greet message when a new member joins
    """
    if common.TEST_MODE:
        # Do not greet people in test mode
        return

    greet = random.choice(common.BOT_WELCOME_MSG["greet"])
    check = random.choice(common.BOT_WELCOME_MSG["check"])

    grab = random.choice(common.BOT_WELCOME_MSG["grab"])
    end = random.choice(common.BOT_WELCOME_MSG["end"])

    # This function is called right when a member joins, even before the member
    # finishes the join screening. So we wait for that to happen and then send
    # the message. Wait for a maximum of one hour.
    if not member.bot:
        for _ in range(3600):
            await asyncio.sleep(1)

            if not member.pending:
                # Don't use embed here, because pings would not work
                await common.arrivals_channel.send(
                    f"{greet} {member.mention}! {check} "
                    + f"{common.guide_channel.mention}{grab} "
                    + f"{common.roles_channel.mention}{end}"
                )
                return

    # Member did not complete screen within an hour of joining. This is sus,
    # so give sus bot role
    bot_sus = discord.utils.get(member.guild.roles, id=common.BOT_SUS_ROLE)
    await member.add_roles(bot_sus)

<<<<<<< HEAD
=======

>>>>>>> 3e385c91
@common.bot.event
async def on_message(msg: discord.Message):
    """
    This function is called for every message by user.
    """
    if msg.author.bot:
        return

    if msg.content.startswith(common.PREFIX):
        try:
            response = await util.send_embed(
                msg.channel,
                "Your command is being processed!",
                ""
            )

            await commands.handle(msg, response)

            common.cmd_logs[msg.id] = response
            if len(common.cmd_logs) > 100:
                del common.cmd_logs[common.cmd_logs.keys()[0]]
        except discord.HTTPException:
            pass
    else:
        await emotion.check_bonk(msg)

    if not common.TEST_MODE and msg.channel.id in common.ENTRY_CHANNEL_IDS.values():
        if msg.channel.id == common.ENTRY_CHANNEL_IDS["showcase"]:
            entry_type = "showcase"
            color = 0xFF8800
        else:
            entry_type = "resource"
            color = 0x0000AA

        title, fields = util.format_entries_message(msg, entry_type)
        await util.send_embed(
            common.entries_discussion_channel,
            title,
            "",
            color,
            fields=fields
        )


@common.bot.event
async def on_message_delete(msg: discord.Message):
    """
    This function is called for every message deleted by user.
    """
    if msg.id in common.cmd_logs.keys():
        del common.cmd_logs[msg.id]

    elif msg.author.id == common.bot.user.id:
        for log in common.cmd_logs.keys():
            if common.cmd_logs[log].id == msg.id:
                del common.cmd_logs[log]
                return


@common.bot.event
async def on_message_edit(old: discord.Message, new: discord.Message):
    """
    This function is called for every message edited by user.
    """
    if new.author.bot:
        return

    if new.content.startswith(common.PREFIX):
        try:
            if new.id in common.cmd_logs.keys():
                await commands.handle(new, common.cmd_logs[new.id])
        except discord.HTTPException:
            pass
    else:
        await emotion.check_bonk(new)


if __name__ == "__main__":
    os.environ["SDL_VIDEODRIVER"] = "dummy"
    pygame.init()  # pylint: disable=no-member
    common.window = pygame.display.set_mode((1, 1))
    common.bot.run(common.TOKEN)<|MERGE_RESOLUTION|>--- conflicted
+++ resolved
@@ -86,10 +86,6 @@
     bot_sus = discord.utils.get(member.guild.roles, id=common.BOT_SUS_ROLE)
     await member.add_roles(bot_sus)
 
-<<<<<<< HEAD
-=======
-
->>>>>>> 3e385c91
 @common.bot.event
 async def on_message(msg: discord.Message):
     """
