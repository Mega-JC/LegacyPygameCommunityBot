import asyncio
import builtins
import itertools
import importlib
import json
import math
import os
import pickle
import random
import re
import socket
import string
import sys
import threading
import time
import timeit

import discord
import pkg_resources
import psutil
import pygame
import pygame.gfxdraw
import pygame._sdl2

from sandbox import exec_sandbox
from util import edit_embed, filter_id, format_byte, format_time, safe_subscripting, send_embed, split_long_message, user_clock, format_archive_messages
from constants import *


# Pet and BONCC command variables
last_pet = time.time() - 3600
pet_anger = 0.1
boncc_count = 0

doc_modules = {  # Modules to provide documentation for
    "pygame": pygame,
    "discord": discord,
    "asyncio": asyncio,
    "json": json,
    "sys": sys,
    "os": os,
    "socket": socket,
    "random": random,
    "re": re,
    "math": math,
    "pickle": pickle,
    "threading": threading,
    "time": time,
    "timeit": timeit,
    "string": string,
    "itertools": itertools,
    "builtins": builtins,
}

for module in sys.modules:
    doc_modules[module] = sys.modules[module]

pkgs = sorted(
    [i.key for i in pkg_resources.working_set]
)  # pylint: disable=not-an-iterable
process = psutil.Process(os.getpid())

for module in pkgs:
    try:
        doc_modules[module] = __import__(module.replace("-", "_"))
    except BaseException:
        pass


async def admin_command(client: discord.Client, msg: discord.Message, args: list, prefix: str):
    
    if safe_subscripting(args, 0) == "eval" and len(args) > 1:
        try:
            script = compile(
                msg.content[len(prefix) + 5:], "<string>", "eval"
            )  # compile script first

            script_start = time.perf_counter()
            eval_output = eval(script)  # pylint: disable = eval-used
            script_duration = time.perf_counter() - script_start

            enhanced_eval_output = repr(eval_output).replace(
                "```", ESC_CODE_BLOCK_QUOTE
            )

            if len(enhanced_eval_output) + 11 > 2048:
                await send_embed(
                    msg.channel,
                    f"Return output (code executed in {format_time(script_duration)}):",
                    "```\n" + enhanced_eval_output[:2037] + " ...```",
                )
            else:
                await send_embed(
                    msg.channel,
                    f"Return output (code executed in {format_time(script_duration)}):",
                    "```\n" + enhanced_eval_output + "```",
                )

        except Exception as ex:
            exp = (
                    type(ex).__name__.replace("```", ESC_CODE_BLOCK_QUOTE)
                    + ": "
                    + ", ".join(str(t) for t in ex.args).replace(
                        "```", ESC_CODE_BLOCK_QUOTE
                    )
            )

            if len(exp) + 11 > 2048:
                await send_embed(
                    msg.channel,
                    EXP_TITLES[1],
                    "```\n" + exp[:2037] + " ...```",
                )
            else:
                await send_embed(
                    msg.channel, EXP_TITLES[1], "```\n" + exp + "```"
                )

    elif safe_subscripting(args, 0) == "sudo" and len(args) > 1:
        try:
            await msg.channel.send(msg.content[len(prefix) + 5:])
            await msg.delete()
        except Exception as ex:
            exp = (
                    type(ex).__name__.replace("```", ESC_CODE_BLOCK_QUOTE)
                    + ": "
<<<<<<< HEAD
                    + ", ".join([str(t) for t in ex.args]).replace(
                        "```", "\u200e`\u200e`\u200e`\u200e"
=======
                    + ", ".join(str(t) for t in ex.args).replace(
                    "```", ESC_CODE_BLOCK_QUOTE
>>>>>>> 4c3f8a18
                    )
            )
            await send_embed(msg.channel, EXP_TITLES[0], f'```\n{exp}```')

    elif safe_subscripting(args, 0) == "sudo-edit" and len(args) > 2:
        try:
            edit_msg = await msg.channel.fetch_message(int(filter_id(args[1])))
            await edit_msg.edit(content=msg.content[msg.content.find(args[2]):])
            await msg.delete()
        except Exception as ex:
            exp = (
                    type(ex).__name__.replace("```", ESC_CODE_BLOCK_QUOTE)
                    + ": "
<<<<<<< HEAD
                    + ", ".join([str(t) for t in ex.args]).replace(
                        "```", "\u200e`\u200e`\u200e`\u200e"
=======
                    + ", ".join(str(t) for t in ex.args).replace(
                    "```", ESC_CODE_BLOCK_QUOTE
>>>>>>> 4c3f8a18
                    )
            )
            await send_embed(msg.channel, EXP_TITLES[0], f'```\n{exp}```')

    elif safe_subscripting(args, 0) == "emsudo" and len(args) > 1:
        try:
            argss = eval(msg.content[len(prefix) + 7:])

            if len(argss) == 2:
                await send_embed(msg.channel, argss[0], argss[1])
            elif len(argss) == 3:
                await send_embed(msg.channel, argss[1], argss[2], argss[0])
            elif len(argss) == 4:
                await send_embed(msg.channel, argss[1], argss[2], argss[0], argss[3])

            await msg.delete()
        except Exception as ex:
            exp = (
                    type(ex).__name__.replace("```", ESC_CODE_BLOCK_QUOTE)
                    + ": "
                    + ", ".join(str(t) for t in ex.args).replace(
                    "```", ESC_CODE_BLOCK_QUOTE
                    )
            )
            await send_embed(msg.channel, EXP_TITLES, f'```\n{exp}```')

    elif safe_subscripting(args, 0) == "emsudo-edit" and len(args) > 1:
        try:
            argss = eval(msg.content[len(prefix) + 12:])
            edit_msg = await msg.channel.fetch_message(argss[0])

            if len(argss) == 3:
                await edit_embed(edit_msg, argss[1], argss[2])
            elif len(argss) == 4:
                await edit_embed(edit_msg, argss[2], argss[3], argss[1])
            elif len(argss) > 4:
                await edit_embed(edit_msg, argss[2], argss[3], argss[1], argss[4])

            await msg.delete()
        except Exception as ex:
            exp = (
                    type(ex).__name__.replace("```", ESC_CODE_BLOCK_QUOTE)
                    + ": "
                    + ", ".join(str(t) for t in ex.args).replace(
                    "```", ESC_CODE_BLOCK_QUOTE
                    )
            )
            await send_embed(msg.channel, EXP_TITLES, f'```\n{exp}```')

    elif safe_subscripting(args, 0) == "archive" and len(args) == 4:
        try:
            origin_channel_id = int(filter_id(args[1]))
            quantity = int(args[2])
            destination_channel_id = int(filter_id(args[3]))

            origin_channel = None
            destination_channel = None

            for channel in client.get_all_channels():
                if channel.id == origin_channel_id:
                    origin_channel = channel
                if channel.id == destination_channel_id:
                    destination_channel = channel

            if not origin_channel:
                await send_embed(msg.channel, 'Cannot execute command:', 'Invalid origin channel!')
                return
            elif not destination_channel:
                await send_embed(msg.channel, 'Cannot execute command:', 'Invalid destination channel!')
                return

            messages = await origin_channel.history(limit=quantity).flatten()
            messages.reverse()
            message_list = format_archive_messages(messages)
            
            archive_str = f"+{'='*40}+\n" + f"+{'='*40}+\n".join(message_list) + f"+{'='*40}+\n"
            archive_list = split_long_message(archive_str)

            for message in archive_list:
                await destination_channel.send(message)
            
        except Exception as ex:
            exp = (
                type(ex).__name__.replace("```", ESC_CODE_BLOCK_QUOTE)
                + ": "
<<<<<<< HEAD
                + ", ".join([str(t) for t in ex.args]).replace(
                    "```", "\u200e`\u200e`\u200e`\u200e"
=======
                + ", ".join(str(t) for t in ex.args).replace(
                "```", ESC_CODE_BLOCK_QUOTE
>>>>>>> 4c3f8a18
                )
            )
            await send_embed(msg.channel, EXP_TITLES, f'```\n{exp}```')

    elif safe_subscripting(args, 0) == "heap" and len(args) == 1:
        mem = process.memory_info().rss
        await send_embed(
            msg.channel, "Total memory used:", f"**{format_byte(mem, 4)}**\n({mem} B)"
        )

    elif safe_subscripting(args, 0) == "stop" and len(args) == 1:
        await send_embed(
            msg.channel,
            "Stopping bot...",
            "Change da world,\nMy final message,\nGoodbye.",
        )
        sys.exit(0)

    else:
        await user_command(client, msg, args, prefix, True, True)


async def user_command(
    client: discord.Client, msg: discord.Message, args: list, prefix: str, is_priv=False, is_admin=False
):
    # TODO: Check possible removal of globals
<<<<<<< HEAD
    global last_pet, pet_anger, boncc_count
=======
    global last_pet, pet_anger, boncc_rate
>>>>>>> 4c3f8a18

    if safe_subscripting(args, 0) == "doc" and len(args) == 2:
        splits = args[1].split(".")

        if safe_subscripting(splits, 0) not in doc_modules:
            await send_embed(
                msg.channel,
                "Unknown module!",
                "No such module is available for its documentation.",
            )
            return
        objects = doc_modules
        obj = None

        for part in splits:
            try:
                obj = objects[part]
                try:
                    objects = vars(obj)
                except BaseException:  # TODO: Figure out proper exception
                    objects = {}
            except KeyError:
                await send_embed(
                    msg.channel,
                    "Class/function/sub-module not found!",
                    f"There's no such thing here named `{args[1]}`",
                )
                return
        messg = str(obj.__doc__).replace("```", ESC_CODE_BLOCK_QUOTE)

        if len(messg) + 11 > 2048:
            await send_embed(
                msg.channel,
                f"Documentation for {args[1]}",
                "```\n" + messg[:2037] + " ...```",
            )
            return

        messg = "```\n" + messg + "```\n\n"

        if safe_subscripting(splits, 0) == "pygame":
            doclink = "https://www.pygame.org/docs"
            if len(splits) > 1:
                doclink += "/ref/" + safe_subscripting(splits, 1).lower() + ".html"
                doclink += "#"
                doclink += "".join([s + "." for s in splits])[:-1]
            messg = "Online documentation: " + doclink + "\n" + messg

        allowed_obj_names = set(("module", "type", "function", "method_descriptor", "builtin_function_or_method"))
        
        for obj in objects:
            if obj.startswith("__"):
                continue
            if type(objects[obj]).__name__ not in allowed_obj_names:
                continue
            messg += "**" + type(objects[obj]).__name__.upper() + "** `" + obj + "`\n"

        if len(messg) > 2048:
            await send_embed(
                msg.channel, f"Documentation for {args[1]}", messg[:2044] + " ..."
            )
        else:
            await send_embed(msg.channel, f"Documentation for {args[1]}", messg)

    elif safe_subscripting(args, 0) == "exec" and len(args) > 1:
        code = msg.content[len(prefix) + 5:]
        ret = ""

        filter_chars = (" ", "`", "\n")

        # Filters code block
        for i in range(len(code)):
            if code[i] in filter_chars:
                ret = code[i + 1:]
            else:
                break
        code = ret

        for i in reversed(range(len(code))):
            if code[i] in filter_chars:
                ret = code[:i]
            else:
                break

        if ret.startswith("py\n"):
            ret = ret[3:]

        if ret.startswith("python\n"):
            ret = ret[7:]

        start = time.perf_counter()
        returned = await exec_sandbox(ret, 5 if is_priv else 2)
        duration = returned.duration  # the execution time of the script alone

        if not isinstance(returned.exc, BaseException):
            if isinstance(returned.img, pygame.Surface):
                pygame.image.save(returned.img, f"temp{start}.png")
                if os.path.getsize(f"temp{start}.png") < 2 ** 22:
                    await msg.channel.send(file=discord.File(f"temp{start}.png"))
                else:
                    await send_embed(
                        msg.channel,
                        "Image cannot be sent:",
                        "The image file size is above 4MiB",
                    )
                os.remove(f"temp{start}.png")
            str_repr = str(returned.text).replace(
                "```", ESC_CODE_BLOCK_QUOTE
            )
            if not str_repr and isinstance(returned.img, pygame.Surface):
                return

            if len(str_repr) + 11 > 2048:
                await send_embed(
                    msg.channel,
                    f"Returned text (code executed in {format_time(duration)}):",
                    "```\n" + str_repr[:2037] + " ...```",
                )
            else:
                await send_embed(
                    msg.channel,
                    f"Returned text (code executed in {format_time(duration)}):",
                    "```\n" + str_repr + "```",
                )

        else:
            exp = (
                type(returned.exc).__name__.replace(
                    "```", ESC_CODE_BLOCK_QUOTE
                )
                + ": "
                + ", ".join(str(t) for t in returned.exc.args).replace(
                    "```", ESC_CODE_BLOCK_QUOTE
                )
            )

            if len(exp) + 11 > 2048:
                await send_embed(
                    msg.channel,
                    EXP_TITLES[1],
                    "```\n" + exp[:2037] + " ...```",
                )
            else:
                await send_embed(
                    msg.channel, EXP_TITLES[1], "```\n" + exp + "```"
                )

    elif safe_subscripting(args, 0) == "pet" and len(args) == 1:
        pet_anger -= (time.time() - last_pet - PET_INTERVAL) * (
            pet_anger / JUMPSCARE_THRESHOLD
        ) - PET_COST

        if pet_anger < PET_COST:
            pet_anger = PET_COST
        last_pet = time.time()

        if pet_anger > JUMPSCARE_THRESHOLD:
            await msg.channel.send(
                "https://raw.githubusercontent.com/AvaxarXapaxa/PygameCommunityBot/main/save/die.gif"
            )
        else:
            await msg.channel.send(
                "https://raw.githubusercontent.com/AvaxarXapaxa/PygameCommunityBot/main/save/pet.gif"
            )

    elif safe_subscripting(args, 0) == "vibecheck" and len(args) == 1:
        await send_embed(
            msg.channel,
            "Vibe Check, snek?",
            f"Previous petting anger: {pet_anger:.2f}/{JUMPSCARE_THRESHOLD:.2f}\nIt was last pet {time.time() - last_pet:.2f} second(s) ago",
        )
    
    elif safe_subscripting(args, 0) == "sorry" and len(args) == 1:
        if random.random() < SORRY_CHANCE:
            boncc_count -= BONCC_PARDON
            if boncc_count < 0:
                boncc_count = 0
            await send_embed(
                msg.channel,
                "Ask forgiveness from snek?",
                f"""Your pythonic lord accepts your apology.\nNow go to code again.\nThe bonccrate is {boncc_count}"""
            )
        else:
            await send_embed(
                msg.channel,
                "Ask forgiveness from snek?",
                f"""How did you dare to boncc a snake?\nBold of you to assume I would apologize to you, two-feet-standing being!\nThe boncc rate is {boncc_count}"""
            )
    
    elif safe_subscripting(args, 0) == "boncccheck" and len(args) == 1:
        if boncc_count:
            await send_embed(
                msg.channel,
                "The snek is hurted and angry:",
                f"The boncc rate is {boncc_count}"
                )
        else:
            await send_embed(
                msg.channel,
<<<<<<< HEAD
                "The snek is right",
                "Please, don't hit the snek"
=======
                "The snek is hurted and angry.",
                f"The boncc rate is {boncc_rate}"
>>>>>>> 4c3f8a18
                )

    elif safe_subscripting(args, 0) == "clock" and len(args) == 1:
        t = time.time()
        image = user_clock(CLOCK_TIMEZONES, t)
        
        pygame.image.save(image, f"temp{t}.png")
        await msg.channel.send(file=discord.File(f"temp{t}.png"))
        os.remove(f"temp{t}.png")

    elif safe_subscripting(args, 0) == "version" and len(args) == 1:
        await send_embed(msg.channel, 'Current bot\'s version', f'`{VERSION}`')<|MERGE_RESOLUTION|>--- conflicted
+++ resolved
@@ -124,13 +124,8 @@
             exp = (
                     type(ex).__name__.replace("```", ESC_CODE_BLOCK_QUOTE)
                     + ": "
-<<<<<<< HEAD
-                    + ", ".join([str(t) for t in ex.args]).replace(
-                        "```", "\u200e`\u200e`\u200e`\u200e"
-=======
                     + ", ".join(str(t) for t in ex.args).replace(
                     "```", ESC_CODE_BLOCK_QUOTE
->>>>>>> 4c3f8a18
                     )
             )
             await send_embed(msg.channel, EXP_TITLES[0], f'```\n{exp}```')
@@ -144,13 +139,8 @@
             exp = (
                     type(ex).__name__.replace("```", ESC_CODE_BLOCK_QUOTE)
                     + ": "
-<<<<<<< HEAD
-                    + ", ".join([str(t) for t in ex.args]).replace(
-                        "```", "\u200e`\u200e`\u200e`\u200e"
-=======
                     + ", ".join(str(t) for t in ex.args).replace(
                     "```", ESC_CODE_BLOCK_QUOTE
->>>>>>> 4c3f8a18
                     )
             )
             await send_embed(msg.channel, EXP_TITLES[0], f'```\n{exp}```')
@@ -236,13 +226,8 @@
             exp = (
                 type(ex).__name__.replace("```", ESC_CODE_BLOCK_QUOTE)
                 + ": "
-<<<<<<< HEAD
-                + ", ".join([str(t) for t in ex.args]).replace(
-                    "```", "\u200e`\u200e`\u200e`\u200e"
-=======
                 + ", ".join(str(t) for t in ex.args).replace(
                 "```", ESC_CODE_BLOCK_QUOTE
->>>>>>> 4c3f8a18
                 )
             )
             await send_embed(msg.channel, EXP_TITLES, f'```\n{exp}```')
@@ -269,11 +254,7 @@
     client: discord.Client, msg: discord.Message, args: list, prefix: str, is_priv=False, is_admin=False
 ):
     # TODO: Check possible removal of globals
-<<<<<<< HEAD
     global last_pet, pet_anger, boncc_count
-=======
-    global last_pet, pet_anger, boncc_rate
->>>>>>> 4c3f8a18
 
     if safe_subscripting(args, 0) == "doc" and len(args) == 2:
         splits = args[1].split(".")
@@ -473,13 +454,8 @@
         else:
             await send_embed(
                 msg.channel,
-<<<<<<< HEAD
                 "The snek is right",
                 "Please, don't hit the snek"
-=======
-                "The snek is hurted and angry.",
-                f"The boncc rate is {boncc_rate}"
->>>>>>> 4c3f8a18
                 )
 
     elif safe_subscripting(args, 0) == "clock" and len(args) == 1:
