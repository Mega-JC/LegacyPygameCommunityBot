from __future__ import annotations

import asyncio
import os
import random
import re
import time
from typing import Optional

import discord
import pygame

from pgbot import clock, common, docs, embed_utils, emotion, sandbox, utils
from pgbot.commands.base import BaseCommand, BotException, CodeBlock, HiddenArg, String


class UserCommand(BaseCommand):
    """Base class to handle user commands."""

    async def cmd_version(self):
        """
        ->type Other commands
        ->signature pg!version
        ->description Get the version of <@&822580851241123860>
        -----
        Implement pg!version, to report bot version
        """
        await embed_utils.replace(
            self.response_msg, "Current bot's version", f"`{common.VERSION}`"
        )

    async def cmd_ping(self):
        """
        ->type Other commands
        ->signature pg!ping
        ->description Get the ping of the bot
        -----
        Implement pg!ping, to get ping
        """
        timedelta = self.response_msg.created_at - self.invoke_msg.created_at
        sec = timedelta.total_seconds()
        sec2 = common.bot.latency  # This does not refresh that often
        if sec < sec2:
            sec2 = sec

        await embed_utils.replace(
            self.response_msg,
            "Pingy Pongy",
            f"The bots ping is `{utils.format_time(sec, 0)}`\n"
            f"The Discord API latency is `{utils.format_time(sec2, 0)}`",
        )

    async def cmd_rules(self, *rules: int):
        """
        ->type Get help
        ->signature pg!rules [*rule_numbers]
        ->description Get rules of the server
        -----
        Implement pg!rules, to get rules of the server
        """
        if not rules:
            raise BotException("Please enter rule number(s)", "")

        rule_chan = self.guild.get_channel(common.RULES_CHANNEL_ID)
        fields = []
        for rule in sorted(set(rules)):
            if 0 < rule <= len(common.RULES):
                msg = await rule_chan.fetch_message(common.RULES[rule - 1])
                value = msg.content

            elif rule == 42:
                value = (
                    "*Shhhhh*, you have found an unwritten rule!\n"
                    "Click [here](https://bitly.com/98K8eH) to gain the most "
                    "secret and ultimate info!"
                )

            else:
                value = "Does not exist lol"

            fields.append(
                {
                    "name": f"__Rule number {rule}:__",
                    "value": value,
                    "inline": False,
                }
            )

        if len(rules) == 1:
            await embed_utils.replace_2(
                self.response_msg,
                author_name="Pygame Community Discord",
                author_icon_url=common.PYGAME_SNEK,
                title=fields[0]["name"],
                description=fields[0]["value"][:2048],
                color=0x228B22,
            )
        else:
            for field in fields:
                field["value"] = field["value"][:1024]

            await embed_utils.replace_2(
                self.response_msg,
                author_name="Pygame Community Discord",
                author_icon_url=common.PYGAME_SNEK,
                title="Rules",
                fields=fields,
                color=0x228B22,
            )

    async def cmd_remind(self, time: str, msg: String):
        """
        ->type Other commands
        ->signature pg!remind [time] [message string]
        ->description Set a reminder to yourself
        ->extended description
        Allows you to set a reminder to yourself
        `time`: Parameter that specifies the time to remind
        (E.g 1h42m13s = 1 hour, 42 minutes, and 13 seconds)
        `message string`: String that includes your message
        (E.g "!d bump the server")
        Note that the maximum time for the reminder is 6 hours
        ->example command pg!remind 1h3m51s "!d bump the server"
        -----
        Implement pg!remind, for users to set reminders for themselves
        """
        previous = ""
        time_formats = {"h": 60 * 60, "m": 60, "s": 1}
        sec = 0
        for time_format, dt in time_formats.items():
            if time_format in time:
                format_split = time[: time.index(time_format) + 1]
                parsed_time = format_split.replace(previous, "")
                previous = format_split
                try:
                    sec += int(parsed_time.replace(time_format, "")) * dt
                except ValueError:
                    raise BotException(
                        "Failed to set reminder!",
                        "There is something wrong with your time parameter.\n"
                        "Please check that it is correct and try again",
                    )

        if sec < 0:
            raise BotException(
                "Failed to set reminder!",
                "Time cannot go backwards, negative time does not make sense..."
                "\n Or does it? \\*vsauce music plays in the background\\*",
            )
        elif sec == 0:
            raise BotException(
                "Failed to set reminder!",
                "Time cannot be 0, what would even happen if time is 0?",
            )
        elif sec > 360 * 60:
            raise BotException(
                "Failed to set reminder!",
                "The maximum time for which you can set reminder is 6 hours",
            )

        await embed_utils.replace(
            self.response_msg,
            "Reminder set!",
            f"Gonna remind {self.author.name} in "
            f"{f'{sec // 60} minute(s)' if sec // 60 else ''}"
            f"{f' and' if sec // 60 and sec % 60 else ''} "
            f"{f'{sec % 60} second(s)' if sec % 60 else '.'}\n"
            "But do not solely rely on me though, cause I might forget to "
            "remind you in case I am sleeping.",
        )
        await asyncio.sleep(sec)
        await self.invoke_msg.reply(
            f"__**Reminder for {self.author.mention}:**__\n>>> {msg.string}"
        )

    async def cmd_clock(
        self,
        action: str = "",
        timezone: float = 0,
        color: Optional[pygame.Color] = None,
        member: HiddenArg = None,
    ):
        """
        ->type Get help
        ->signature pg!clock
        ->description 24 Hour Clock showing <@&778205389942030377> 's who are available to help
        -> Extended description
        People on the clock can run the clock with more arguments, to update their data.
        `pg!clock update [timezone in hours] [color as hex string]`
        `timezone` is float offset from GMT in hours.
        `color` optional color argument, that shows up on the clock.
        Note that you might not always display with that colour.
        This happens if more than one person are on the same timezone
        Use `pg!clock remove` to remove yourself from the clock
        -----
        Implement pg!clock, to display a clock of helpfulies/mods/wizards
        """
        msg_id = common.DB_CLOCK_MSG_IDS[common.TEST_MODE]
        db_msg = await self.guild.get_channel(common.DB_CHANNEL_ID).fetch_message(
            msg_id
        )

        timezones = await clock.decode_from_msg(db_msg)
        if action:
            if member is None:
                member = self.author
                for mem, _, _ in timezones:
                    if mem.id == member.id:
                        break
                else:
                    raise BotException(
                        "Cannot update clock!",
                        "You cannot run clock update commands because you are "
                        + "not on the clock",
                    )

            if action == "update":
                if abs(timezone) > 12:
                    raise BotException(
                        "Failed to update clock!", "Timezone offset out of range"
                    )

                for cnt, (mem, _, _) in enumerate(timezones):
                    if mem.id == member.id:
                        timezones[cnt][1] = timezone
                        if color is not None:
                            timezones[cnt][2] = color
                        break
                else:
                    if color is None:
                        raise BotException(
                            "Failed to update clock!",
                            "Color argument is required when adding new people",
                        )
                    timezones.append([member, timezone, color])
                    timezones.sort(key=lambda x: x[1])

            elif action == "remove":
                for cnt, (mem, _, _) in enumerate(timezones):
                    if mem.id == member.id:
                        timezones.pop(cnt)
                        break
                else:
                    raise BotException(
                        "Failed to update clock!",
                        "Cannot remove non-existing person from clock",
                    )

            else:
                raise BotException(
                    "Failed to update clock!", f"Invalid action specifier {action}"
                )

            await db_msg.edit(content=clock.encode_to_msg(timezones))

        t = time.time()
        pygame.image.save(clock.user_clock(t, timezones), f"temp{t}.png")
        common.cmd_logs[self.invoke_msg.id] = await self.response_msg.channel.send(
            file=discord.File(f"temp{t}.png")
        )
        await self.response_msg.delete()
        os.remove(f"temp{t}.png")

    async def cmd_doc(self, name: str, page: HiddenArg = 0, msg: HiddenArg = None):
        """
        ->type Get help
        ->signature pg!doc [module.Class.method]
        ->description Look up the docstring of a Python/Pygame object, e.g str or pygame.Rect
        -----
        Implement pg!doc, to view documentation
        """
        if not msg:
            msg = self.response_msg

        await docs.put_doc(name, msg, self.author, page)

    async def cmd_exec(self, code: CodeBlock):
        """
        ->type Run code
        ->signature pg!exec [python code block]
        ->description Run python code in an isolated environment.
        ->extended description
        Import is not available. Various methods of builtin objects have been disabled for security reasons.
        The available preimported modules are:
        `math, cmath, random, re, time, string, itertools, pygame`
        To show an image, overwrite `output.img` to a surface (see example command).
        To make it easier to read and write code use code blocks (see [HERE](https://discord.com/channels/772505616680878080/774217896971730974/785510505728311306)).
        ->example command pg!exec \\`\\`\\`py ```py
        # Draw a red rectangle on a transparent surface
        output.img = pygame.Surface((200, 200)).convert_alpha()
        output.img.fill((0, 0, 0, 0))
        pygame.draw.rect(output.img, (200, 0, 0), (50, 50, 100, 100))```
        \\`\\`\\`
        -----
        Implement pg!exec, for execution of python code
        """
        tstamp = time.perf_counter_ns()
        await self.channel.trigger_typing()

        returned = await sandbox.exec_sandbox(
            code.code, tstamp, 10 if self.is_priv else 5
        )
        dur = returned.duration  # the execution time of the script alone

        if returned.exc is None:
            if returned.img:
                if os.path.getsize(f"temp{tstamp}.png") < 2 ** 22:
                    await self.channel.send(file=discord.File(f"temp{tstamp}.png"))
                else:
                    await embed_utils.send(
                        self.channel,
                        "Image could not be sent:",
                        "The image file size is above 4MiB",
                        0xFF0000,
                    )
                os.remove(f"temp{tstamp}.png")

            await embed_utils.replace(
                self.response_msg,
                f"Returned text (code executed in {utils.format_time(dur)}):",
                utils.code_block(returned.text),
            )

        else:
            await embed_utils.replace(
                self.response_msg,
                "An exception occured:",
                utils.code_block(", ".join(map(str, returned.exc.args))),
            )

        # To reset the trigger_typing counter
        await (await self.channel.send("\u200b")).delete()

    async def cmd_help(
        self, name: Optional[str] = None, page: HiddenArg = 0, msg: HiddenArg = None
    ):
        """
        ->type Get help
        ->signature pg!help [command]
        ->description Ask me for help
        ->example command pg!help help
        -----
        Implement pg!help, to display a help message
        """
        if not msg:
            msg = self.response_msg

        if name is None:
            await utils.send_help_message(
                msg, self.author, self.cmds_and_funcs, page=page
            )
        else:
            await utils.send_help_message(msg, self.author, self.cmds_and_funcs, name)

    async def cmd_pet(self):
        """
        ->type Play With Me :snake:
        ->signature pg!pet
        ->description Pet me :3 . Don't pet me too much or I will get mad.
        -----
        Implement pg!pet, to pet the bot
        """
        emotion.pet_anger -= (time.time() - emotion.last_pet - common.PET_INTERVAL) * (
            emotion.pet_anger / common.JUMPSCARE_THRESHOLD
        ) - common.PET_COST

        if emotion.pet_anger < common.PET_COST:
            emotion.pet_anger = common.PET_COST
        emotion.last_pet = time.time()

        fname = (
            "die.gif" if emotion.pet_anger > common.JUMPSCARE_THRESHOLD else "pet.gif"
        )
        await embed_utils.replace(
            self.response_msg,
            "",
            "",
            0xFFFFAA,
            "https://raw.githubusercontent.com/PygameCommunityDiscord/"
            + f"PygameCommunityBot/main/assets/images/{fname}",
        )

    async def cmd_vibecheck(self):
        """
        ->type Play With Me :snake:
        ->signature pg!vibecheck
        ->description Check my mood.
        -----
        Implement pg!vibecheck, to check if the bot is angry
        """
        await embed_utils.replace(
            self.response_msg,
            "Vibe Check, snek?",
            f"Previous petting anger: {emotion.pet_anger:.2f}/{common.JUMPSCARE_THRESHOLD:.2f}"
            + f"\nIt was last pet {utils.format_long_time(round(time.time() - emotion.last_pet))} ago",
        )

    async def cmd_sorry(self):
        """
        ->type Play With Me :snake:
        ->signature pg!sorry
        ->description You were hitting me <:pg_bonk:780423317718302781> and you're now trying to apologize?
        Let's see what I'll say :unamused:
        -----
        Implement pg!sorry, to ask forgiveness from the bot after bonccing it
        """
        if not emotion.boncc_count:
            await embed_utils.replace(
                self.response_msg,
                "Ask forgiveness from snek?",
                "Snek is happy. Awww, don't be sorry.",
            )
            return

        num = random.randint(0, 3)
        if num:
            emotion.boncc_count -= num
            if emotion.boncc_count < 0:
                emotion.boncc_count = 0
            await embed_utils.replace(
                self.response_msg,
                "Ask forgiveness from snek?",
                "Your pythonic lord accepts your apology.\n"
                + f"Now go to code again.\nThe boncc count is {emotion.boncc_count}",
            )
        else:
            await embed_utils.replace(
                self.response_msg,
                "Ask forgiveness from snek?",
                "How did you dare to boncc a snake?\nBold of you to assume "
                + "I would apologize to you, two-feet-standing being!\nThe "
                + f"boncc count is {emotion.boncc_count}",
            )

    async def cmd_bonkcheck(self):
        """
        ->type Play With Me :snake:
        ->signature pg!bonkcheck
        ->description Check how many times you have done me harm.
        -----
        Implement pg!bonkcheck, to check how much the snek has been boncced
        """
        if emotion.boncc_count:
            await embed_utils.replace(
                self.response_msg,
                "The snek is hurt and angry:",
                f"The boncc count is {emotion.boncc_count}",
            )
        else:
            await embed_utils.replace(
                self.response_msg, "The snek is right", "Please, don't hit the snek"
            )

    async def cmd_refresh(self, msg: discord.Message):
        """
        ->type Other commands
        ->signature pg!refresh [message]
        ->description Refresh a message which support pages.
        -----
        Implement pg!refresh, to refresh a message which supports pages
        """

        if not msg.embeds or not msg.embeds[0].footer or not msg.embeds[0].footer.text:
            raise BotException(
                "Message does not support pages",
                "The message specified does not support pages. Make sure "
                "the id of the message is correct.",
            )

        data = msg.embeds[0].footer.text.split("\n")

        page = re.search(r"\d+", data[0]).group()
        command = data[2].replace("Command: ", "").split()

        if not page or not command or not self.cmds_and_funcs.get(command[0]):
            raise BotException(
                "Message does not support pages",
                "The message specified does not support pages. Make sure "
                "the id of the message is correct.",
            )

        await self.response_msg.delete()
        await self.invoke_msg.delete()

        if command[0] == "help":
            if len(command) == 1:
                command.append(None)

            await self.cmd_help(command[1], page=int(page) - 1, msg=msg)
        elif command[0] == "doc":
            await self.cmd_doc(command[1], page=int(page) - 1, msg=msg)

    async def cmd_poll(
        self,
        desc: String,
        *emojis: String,
        admin_embed: HiddenArg = {},
    ):
        """
        ->type Other commands
        ->signature pg!poll [description] [*args]
        ->description Start a poll.
        ->extended description
        `pg!poll description *args`
        The args must be strings with one emoji and one description of said emoji (see example command). \
        The emoji must be a default emoji or one from this server. To close the poll see pg!close_poll.
        ->example command pg!poll "Which apple is better?" "🍎" "Red apple" "🍏" "Green apple"
        """
        if self.is_dm:
            raise BotException(
                "Cannot run poll commands on DM",
                "Who are you trying to poll? Yourself? :smiley: \n"
                + "Please run your poll on the Pygame Community Server!",
            )

        newline = "\n"
        base_embed = {
            "title": "Voting in progress",
            "fields": [
                {
                    "name": "🔺",
                    "value": "Agree",
                    "inline": True,
                },
                {
                    "name": "🔻",
                    "value": "Disagree",
                    "inline": True,
                },
            ],
            "author": {
                "name": self.author.name,
            },
            "color": 0x34A832,
            "footer": {
                "text": f"By {self.author.display_name}{newline}"
                f"({self.author.id}){newline}Started"
            },
            "timestamp": self.response_msg.created_at.isoformat(),
            "description": desc.string,
        }
        base_embed.update(admin_embed)

        if emojis:
            if len(emojis) <= 3 or len(emojis) % 2:
                raise BotException(
                    "Invalid arguments for emojis.",
                    "Please add at least 2 emojis with 2 descriptions."
                    " Each emoji should have their own description."
                    " Make sure each argument is a different string. For more"
                    " information see `pg!help poll`",
                )

            base_embed["fields"] = []
            for i, substr in enumerate(emojis):
                if not i % 2:
                    base_embed["fields"].append(
                        {
                            "name": substr.string.strip(),
                            "value": common.ZERO_SPACE,
                            "inline": True,
                        }
                    )
                else:
                    base_embed["fields"][i // 2]["value"] = substr.string.strip()

        await embed_utils.replace_from_dict(self.response_msg, base_embed)

        for field in base_embed["fields"]:
            try:
                emoji_id = utils.filter_emoji_id(field["name"].strip())
                emoji = common.bot.get_emoji(emoji_id)
                if emoji is None:
                    raise ValueError()
            except ValueError:
                emoji = field["name"]

            try:
                await self.response_msg.add_reaction(emoji)
            except (discord.errors.HTTPException, discord.errors.NotFound):
                # Either a custom emoji was used (which could not be added by
                # our beloved snek) or some other error happened. Clear the
                # reactions and prompt the user to make sure it is the currect
                # emoji.
                await self.response_msg.clear_reactions()
                raise BotException(
                    "Invalid emoji",
                    "The emoji could not be added as a reaction. Make sure it is"
                    " the correct emoji and that it is not from another server",
                )

    async def cmd_close_poll(
        self,
        msg: discord.Message,
        color: HiddenArg = None,
    ):
        """
        ->type Other commands
        ->signature pg!close_poll [message]
        ->description Close an ongoing poll.
        ->extended description
        The poll can only be closed by the person who started it or by mods.
        """
        newline = "\n"
        if self.is_dm:
            raise BotException(
                "Cannot run poll commands on DM",
                "Who are you trying to poll? Yourself? :smiley: \n"
                + "Please run your poll on the Pygame Community Server!",
            )

        if not msg.embeds:
            raise BotException(
                "Invalid message",
                "The message specified is not an ongiong vote."
                " Please double-check the id.",
            )

        embed = msg.embeds[0]
        # Take the second line remove the parenthesies
        if embed.footer.text and embed.footer.text.count("\n"):
            poll_owner = int(
                embed.footer.text.split("\n")[1].replace("(", "").replace(")", "")
            )
        else:
            raise BotException(
                "Invalid message",
                "The message specified is not an ongiong vote."
                " Please double-check the id.",
            )

        if color is None and self.author.id != poll_owner:
            raise BotException(
                "You cant stop this vote",
                "The vote was not started by you."
                " Ask the person who started it to close it.",
            )

        title = "Voting has ended"
        reactions = {}
        for reaction in msg.reactions:
            if isinstance(reaction.emoji, str):
                reactions[reaction.emoji] = reaction.count
            else:
                reactions[reaction.emoji.id] = reaction.count

        top = [(0, None)]
        for reaction in msg.reactions:
            if getattr(reaction.emoji, "id", reaction.emoji) not in reactions:
                continue

            if reaction.count - 1 > top[0][0]:
                top = [
                    (reaction.count - 1, getattr(reaction.emoji, "id", reaction.emoji))
                ]
                continue

            if reaction.count - 1 == top[0][0]:
                top.append((reaction.count - 1, reaction.emoji))

        fields = []
        for field in embed.fields:
            try:
                r_count = reactions[utils.filter_emoji_id(field.name)] - 1
            except KeyError:
                # The reactions and the embed fields dont match up.
                # Someone is abusing their mod powers if this happens probably.
                continue

            fields.append([field.name, f"{field.value} ({r_count} votes)", True])

            if utils.filter_emoji_id(field.name) == top[0][1]:
                title += (
                    f"{newline}{field.value}({field.name}) "
                    f"has won with {top[0][0]} votes!"
                )

        if len(top) >= 2:
            title = title.split("\n")[0]
            title += "\nIt's a draw!"

        await embed_utils.edit_2(
            msg,
            embed,
            color=0xA83232 if not color else utils.color_to_rgb_int(color),
            title=title,
            fields=fields,
            footer_text="Ended",
            timestamp=self.response_msg.created_at.isoformat(),
        )
        await self.response_msg.delete()

    async def cmd_resources(
        self,
        limit: Optional[int] = None,
        filter_tag: Optional[String] = None,
        filter_member: Optional[discord.Member] = None,
        oldest_first: bool = False,
    ):
        """
        ->type Other commands
        ->signature pg!resources [*args]
        ->description Browse through resources.
        ->extended description
        pg!resources takes in additional arguments, though they are optional.
        `oldest_first`: Set oldest_first to True to browse through the oldest resources
        `limit=[num]`: Limits the number of resources to the number
        `filter_tag=[tag]`: Includes only the resources with that tag(s)
        `filter_member=[member]`: Includes only the resources posted by that user
        ->example command pg!resources limit=5 oldest_first=True filter_tag="python, gamedev" filter_member=444116866944991236
        """
        # NOTE: It is hardcoded in the bot to remove some messages in resource-entries, if you want to remove more, add the ID to the
        #       list below
        msgs_to_filter = [817137523905527889, 810942002114986045]
        
        def process_tag(tag: str):
            for to_replace in ("tag_", "tag-", "<", ">", "`"):
                tag = tag.replace(to_replace, "")
            return tag.title()
        
        def filter_func(x):
            return x.id != msg_to_filter

        resource_entries_channel = self.invoke_msg.guild.get_channel(
            common.ENTRY_CHANNEL_IDS["resource"]
        )

        msgs = await resource_entries_channel.history(
            oldest_first=oldest_first
        ).flatten()

        for msg_to_filter in msgs_to_filter:
            msgs = list(filter(filter_func, msgs))

        if filter_tag:
            # Filter messages based on tag
            filter_tag = filter_tag.string.split(",")
            filter_tag = [tag.strip() for tag in filter_tag]
            for tag in filter_tag:
                tag = tag.lower()
                msgs = list(
                    filter(
                        lambda x: f"tag_{tag}" in x.content.lower()
                        or f"tag-<{tag}>" in x.content.lower(),
                        msgs,
                    )
                )

        if filter_member:
            msgs = list(filter(lambda x: x.author.id == filter_member.id, msgs))
        if limit is not None:
            # Uses list slicing instead of TextChannel.history's limit param to include all param specified messages
            msgs = msgs[:limit]

        tags = {}
        old_tags = {}
        links = {}
        for msg in msgs:
            # Stores the tags (tag_{Your tag here}), old tags (tag-<{your tag here}>),
            # And links inside separate dicts with regex
            links[msg.id] = [
                match.group()
                for match in re.finditer(r"http[s]?://(www.)?.+", msg.content)
            ]
            tags[msg.id] = [
                f"`{process_tag(match.group())}` "
                for match in re.finditer("tag_.+", msg.content.lower())
            ]
            old_tags[msg.id] = [
                f"`{process_tag(match.group())}` "
                for match in re.finditer("tag-<.+>", msg.content.lower())
            ]

        pages = []
        copy_msgs = msgs[:]
        i = 1
        while msgs:
            # Constructs embeds based on messages, and store them in pages to be used in the paginator
            top_msg = msgs[:6]
            current_embed = discord.Embed(
<<<<<<< HEAD
                title=f"Retrieved {len(copy_msgs)} {'entries' if len(copy_msgs) > 1 or len(copy_msgs) == 0 else 'entry'} "
                f"in #{resource_entries_channel.name}"
=======
                title=f"Retrieved {len(copy_msgs)} "
                      f"{'entries' if len(copy_msgs) > 1 or len(copy_msgs) == 0 else 'entry'} "
                      f"in #{resource_entries_channel.name}"
>>>>>>> 865e3729
            )

            for msg in top_msg:
                try:
                    name = msg.content.split("\n")[1].strip().replace("**", "")
                    if not name:
                        continue

                    if len(name) > 40:
                        field_name = f"{name[:40]}..."
                    field_name = f"{i}. {name}, posted by {msg.author.display_name}"

                    value = msg.content.split(name)[1].removeprefix("**").strip()
                    if len(value) > 80:
                        value = f"{value[:80]}..."
                    value += f"\n\nLinks: **[Message]({msg.jump_url})**"

                    for j, link in enumerate(links[msg.id], 1):
                        value += f", [Link {j}]({link})"

                    value += "\nTags: "
                    if tags[msg.id]:
                        value += "".join(tags[msg.id]).removesuffix(",")
                    else:
                        value += "".join(old_tags[msg.id]).removesuffix(",")

                    if not (tags[msg.id] or old_tags[msg.id]):
                        value += "None"

                    current_embed.add_field(
                        name=field_name,
                        value=f"{value}\n{common.ZERO_SPACE}",
                        inline=True,
                    )
                    i += 1
                except IndexError:
                    # Suppresses IndexError because of rare bug
                    pass

            pages.append(current_embed)
            msgs = msgs[6:]

        if len(pages) == 0:
            raise BotException(
                f"Retrieved 0 entries in #{resource_entries_channel.name}",
                "There are no results of resources with those parameters. Please try again.",
            )

        # Creates a paginator for the caller to use
        page_embed = embed_utils.PagedEmbed(
            self.response_msg, pages, caller=self.invoke_msg.author
        )

        await page_embed.mainloop()<|MERGE_RESOLUTION|>--- conflicted
+++ resolved
@@ -778,14 +778,8 @@
             # Constructs embeds based on messages, and store them in pages to be used in the paginator
             top_msg = msgs[:6]
             current_embed = discord.Embed(
-<<<<<<< HEAD
                 title=f"Retrieved {len(copy_msgs)} {'entries' if len(copy_msgs) > 1 or len(copy_msgs) == 0 else 'entry'} "
                 f"in #{resource_entries_channel.name}"
-=======
-                title=f"Retrieved {len(copy_msgs)} "
-                      f"{'entries' if len(copy_msgs) > 1 or len(copy_msgs) == 0 else 'entry'} "
-                      f"in #{resource_entries_channel.name}"
->>>>>>> 865e3729
             )
 
             for msg in top_msg:
