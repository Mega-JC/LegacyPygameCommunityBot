--- conflicted
+++ resolved
@@ -502,11 +502,7 @@
                 description=f"\nAn Archive of **{origin.mention}**"
                 f" ( {len(messages)} message(s))\n\n" + msg,
                 color=0xFFFFFF,
-<<<<<<< HEAD
                 footer_text="Status: Incomplete"
-=======
-                footer_text="Status: Pending",
->>>>>>> 72efb43c
             )
 
             archive_header_msg = await destination.send(embed=archive_header_msg_embed)
