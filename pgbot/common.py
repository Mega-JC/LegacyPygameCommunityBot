--- conflicted
+++ resolved
@@ -105,10 +105,6 @@
     ]
 }
 
-<<<<<<< HEAD
-
-=======
->>>>>>> a58e5b1f
 EXC_TITLES = [
     'An exception occurred while trying to execute the command:',
     'An exception occured:',
